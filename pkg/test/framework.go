// Copyright 2018 The Operator-SDK Authors
//
// Licensed under the Apache License, Version 2.0 (the "License");
// you may not use this file except in compliance with the License.
// You may obtain a copy of the License at
//
//     http://www.apache.org/licenses/LICENSE-2.0
//
// Unless required by applicable law or agreed to in writing, software
// distributed under the License is distributed on an "AS IS" BASIS,
// WITHOUT WARRANTIES OR CONDITIONS OF ANY KIND, either express or implied.
// See the License for the specific language governing permissions and
// limitations under the License.

package test

import (
	goctx "context"
	"fmt"
	"net"
	"os"
	"sync"
	"time"

	k8sInternal "github.com/operator-framework/operator-sdk/internal/util/k8sutil"

	extscheme "k8s.io/apiextensions-apiserver/pkg/client/clientset/clientset/scheme"
	"k8s.io/apimachinery/pkg/runtime"
	"k8s.io/apimachinery/pkg/runtime/serializer"
	"k8s.io/apimachinery/pkg/util/wait"
	"k8s.io/client-go/discovery/cached"
	"k8s.io/client-go/kubernetes"
	cgoscheme "k8s.io/client-go/kubernetes/scheme"
	_ "k8s.io/client-go/plugin/pkg/client/auth/gcp"
	"k8s.io/client-go/rest"
	"k8s.io/client-go/restmapper"
	dynclient "sigs.k8s.io/controller-runtime/pkg/client"
)

var (
	// Global framework struct
	Global *Framework
	// mutex for AddToFrameworkScheme
	mutex = sync.Mutex{}
	// whether to run tests in a single namespace
	SingleNamespace *bool
	// decoder used by createFromYaml
	dynamicDecoder runtime.Decoder
	// restMapper for the dynamic client
	restMapper *restmapper.DeferredDiscoveryRESTMapper
)

// Framework contains all relevant variables needed for running tests with the operator-sdk
type Framework struct {
	Client            *frameworkClient
	KubeConfig        *rest.Config
	KubeClient        kubernetes.Interface
	Scheme            *runtime.Scheme
	NamespacedManPath string
	Namespace         string
	LocalOperator     bool
}

// Setup initializes the Global.Framework variable and its fields
func Setup(kubeconfigPath, namespacedManPath, namespace string, localOperator bool) error {
<<<<<<< HEAD
	if namespace != "" {
		*SingleNamespace = true
	} else if SingleNamespace == nil {
		*SingleNamespace = false
=======
	if SingleNamespace == nil {
		a := false
		SingleNamespace = &a
	}
	if namespace != "" {
		*SingleNamespace = true
>>>>>>> bd127031
	}
	var err error
	var kubeconfig *rest.Config
	if kubeconfigPath == "incluster" {
		// when running with an InCluster config, we don't have permission to create new namespaces
		*SingleNamespace = true
		if len(namespace) == 0 {
			return fmt.Errorf("namespace must be set for in cluster testing mode")
		}
		// Work around https://github.com/kubernetes/kubernetes/issues/40973
		if len(os.Getenv("KUBERNETES_SERVICE_HOST")) == 0 {
			addrs, err := net.LookupHost("kubernetes.default.svc")
			if err != nil {
				return fmt.Errorf("failed to get service host: %v", err)
			}
			if err := os.Setenv("KUBERNETES_SERVICE_HOST", addrs[0]); err != nil {
				return fmt.Errorf("failed to set kubernetes host env var: (%v)", err)
			}
		}
		if len(os.Getenv("KUBERNETES_SERVICE_PORT")) == 0 {
			if err := os.Setenv("KUBERNETES_SERVICE_PORT", "443"); err != nil {
				return fmt.Errorf("failed to set kubernetes port env var: (%v)", err)
			}
		}
		kubeconfig, err = rest.InClusterConfig()
	} else {
		var kcNamespace string
		kubeconfig, kcNamespace, err = k8sInternal.GetKubeconfigAndNamespace(kubeconfigPath)
		if *SingleNamespace && namespace == "" {
			namespace = kcNamespace
		}
	}
	if err != nil {
		return fmt.Errorf("failed to build the kubeconfig: %v", err)
	}
	kubeclient, err := kubernetes.NewForConfig(kubeconfig)
	if err != nil {
		return fmt.Errorf("failed to build the kubeclient: %v", err)
	}
	scheme := runtime.NewScheme()
	if err := cgoscheme.AddToScheme(scheme); err != nil {
		return fmt.Errorf("failed to add cgo scheme to runtime scheme: (%v)", err)
	}
	if err := extscheme.AddToScheme(scheme); err != nil {
		return fmt.Errorf("failed to add api extensions scheme to runtime scheme: (%v)", err)
	}
	cachedDiscoveryClient := cached.NewMemCacheClient(kubeclient.Discovery())
	restMapper = restmapper.NewDeferredDiscoveryRESTMapper(cachedDiscoveryClient)
	restMapper.Reset()
	dynClient, err := dynclient.New(kubeconfig, dynclient.Options{Scheme: scheme, Mapper: restMapper})
	if err != nil {
		return fmt.Errorf("failed to build the dynamic client: %v", err)
	}
	dynamicDecoder = serializer.NewCodecFactory(scheme).UniversalDeserializer()
	Global = &Framework{
		Client:            &frameworkClient{Client: dynClient},
		KubeConfig:        kubeconfig,
		KubeClient:        kubeclient,
		Scheme:            scheme,
		NamespacedManPath: namespacedManPath,
		Namespace:         namespace,
		LocalOperator:     localOperator,
	}
	return nil
}

type addToSchemeFunc func(*runtime.Scheme) error

// AddToFrameworkScheme allows users to add the scheme for their custom resources
// to the framework's scheme for use with the dynamic client. The user provides
// the addToScheme function (located in the register.go file of their operator
// project) and the List struct for their custom resource. For example, for a
// memcached operator, the list stuct may look like:
// &MemcachedList{
//	TypeMeta: metav1.TypeMeta{
//		Kind: "Memcached",
//		APIVersion: "cache.example.com/v1alpha1",
//		},
//	}
// The List object is needed because the CRD has not always been fully registered
// by the time this function is called. If the CRD takes more than 5 seconds to
// become ready, this function throws an error
func AddToFrameworkScheme(addToScheme addToSchemeFunc, obj runtime.Object) error {
	mutex.Lock()
	defer mutex.Unlock()
	err := addToScheme(Global.Scheme)
	if err != nil {
		return fmt.Errorf("failed to update global scheme: %v", err)
	}
	restMapper.Reset()
	err = wait.PollImmediate(time.Second, time.Second*10, func() (done bool, err error) {
		if *SingleNamespace {
			err = Global.Client.List(goctx.TODO(), &dynclient.ListOptions{Namespace: Global.Namespace}, obj)
		} else {
			err = Global.Client.List(goctx.TODO(), &dynclient.ListOptions{Namespace: "default"}, obj)
		}
		if err != nil {
			restMapper.Reset()
			return false, nil
		}
		return true, nil
	})
	if err != nil {
		return fmt.Errorf("failed to update the client restmapper: %v", err)
	}
	dynamicDecoder = serializer.NewCodecFactory(Global.Scheme).UniversalDeserializer()
	return nil
}<|MERGE_RESOLUTION|>--- conflicted
+++ resolved
@@ -63,19 +63,12 @@
 
 // Setup initializes the Global.Framework variable and its fields
 func Setup(kubeconfigPath, namespacedManPath, namespace string, localOperator bool) error {
-<<<<<<< HEAD
-	if namespace != "" {
-		*SingleNamespace = true
-	} else if SingleNamespace == nil {
-		*SingleNamespace = false
-=======
 	if SingleNamespace == nil {
 		a := false
 		SingleNamespace = &a
 	}
 	if namespace != "" {
 		*SingleNamespace = true
->>>>>>> bd127031
 	}
 	var err error
 	var kubeconfig *rest.Config
